--- conflicted
+++ resolved
@@ -128,11 +128,7 @@
                 ClientRole.READ_ASSETS)
         );
 
-<<<<<<< HEAD
         container.getService(ManagerWebService.class).getApiSingletons().add(
-=======
-        container.getService(WebService.class).getApiSingletons().add(
->>>>>>> 2b799bf2
             new AssetResourceImpl(
                 container.getService(TimerService.class),
                 identityService,
@@ -810,11 +806,7 @@
         }
 
         if (level == 1) {
-<<<<<<< HEAD
-            if (query.parent != null && !query.parent.noParent && (query.parent.id != null || query.parent.type != null)) {
-=======
             if (query.parent != null && !query.parent.noParent && (query.parent.id != null || query.parent.type != null || query.parent.name != null)) {
->>>>>>> 2b799bf2
                 sb.append("cross join ASSET P ");
             } else {
                 sb.append("left outer join ASSET P on A.PARENT_ID = P.ID ");
