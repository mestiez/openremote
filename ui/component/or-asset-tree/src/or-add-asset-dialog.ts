import {css, html, LitElement, unsafeCSS} from "lit";
import {customElement, property, query} from "lit/decorators.js";
import {AgentDescriptor, Asset, AssetDescriptor, AttributeDescriptor} from "@openremote/model";
import "@openremote/or-mwc-components/or-mwc-input";
import {AssetTreeConfig, OrAssetTreeSelectionEvent} from "./index";
import {
    createListGroup,
    ListGroupItem,
    ListItem,
    OrMwcList,
    OrMwcListChangedEvent
} from "@openremote/or-mwc-components/or-mwc-list";
import {i18next} from "@openremote/or-translate";
import {AssetModelUtil, DefaultColor2, DefaultColor3, DefaultColor5, Util} from "@openremote/core";

import {InputType, OrMwcInput, OrInputChangedEvent} from "@openremote/or-mwc-components/or-mwc-input";

export type OrAddAssetDetail = {
    name: string | undefined;
    descriptor: AssetDescriptor | AgentDescriptor | undefined;
};

export class OrAddChangedEvent extends CustomEvent<OrAddAssetDetail> {

    public static readonly NAME = "or-add-asset-changed";

    constructor(addAssetDetail: OrAddAssetDetail) {
        super(OrAddChangedEvent.NAME, {
            bubbles: true,
            composed: true,
            detail: addAssetDetail
        });
    }
}

declare global {
    export interface HTMLElementEventMap {
        [OrAddChangedEvent.NAME]: OrAddChangedEvent;
    }
}

@customElement("or-add-asset-dialog")
export class OrAddAssetDialog extends LitElement {

    @property({attribute: false})
    public config!: AssetTreeConfig;

    @property({attribute: false})
    public agentTypes!: AgentDescriptor[];

    @property({attribute: false})
    public assetTypes!: AssetDescriptor[];

    @property({attribute: false})
    public parent?: Asset;

    @property({attribute: false})
    public selectedType?: AgentDescriptor | AssetDescriptor;

    @property({attribute: false})
    public selectedAttributes: AttributeDescriptor[] = [];

    @property({attribute: false})
    protected showParentAssetSelector: boolean = false;

    @property({attribute: false})
    selectedChildAssetType: string = "";

    public name: string = "New Asset";

    @query("#name-input")
    protected nameInput!: OrMwcInput;

    @query("#agent-list")
    protected agentList?: OrMwcList;

    @query("#asset-list")
    protected assetList?: OrMwcList;

    @query("#parent-asset-list")
    protected parentAssetList?: OrMwcList;

    public static get styles() {
        // language=CSS
        return css`
            #name-wrapper {
                display: flex;
                flex-direction: column;
                margin-top: 12px;
            }

            #toggle-parent-selector,
            #remove-parent {
                flex: 0 0 50px;
                margin: 4px 0 0 5px;
            }

            #name-input,
            #parent-wrapper {
                margin: 10px 0;
            }

            #parent-wrapper {
                display: flex;
            }

            #parent {
                flex: 1 1 auto;
            }
            
            #parent-selector {
                max-width: 250px;
                border-left: 1px solid var(--or-app-color5, ${unsafeCSS(DefaultColor5)});
            }
            
            #mdc-dialog-form-add {
                display: flex;
                height: 600px;
                width: 1000px;
                border-style: solid;
                border-color: var(--or-app-color5, ${unsafeCSS(DefaultColor5)});
                border-width: 1px 0;
            }

            #asset-type-option-container {
                padding: 15px;
                flex: 1 1 auto;
                overflow: auto;
                max-width: 100%;
                font-size: 16px;
            }

            #type-list {
                width: 260px;
                overflow: auto;
                text-transform: capitalize;
                border-right: 1px solid var(--or-app-color5, ${unsafeCSS(DefaultColor5)});
            }

            #type-title {
                display: flex;
                align-items: center;
                margin: 9px 4px;
            }

            #type-description {
                text-transform: capitalize;
                color: var(--or-app-color3, ${unsafeCSS(DefaultColor3)});
                margin-left: 10px;
                font-size: 18px;
                font-weight: bold;
                font-family: "Segoe UI", Helvetica,Arial,sans-serif,"Apple Color Emoji","Segoe UI Emoji","Segoe UI Symbol";
            }

            .heading,
            .mdc-list-group__subheader {
                text-transform: uppercase;
                font-family: "Segoe UI", Helvetica,Arial,sans-serif,"Apple Color Emoji","Segoe UI Emoji","Segoe UI Symbol";
                font-weight: bolder;
                line-height: 1em;
                color: var(--or-app-color3, ${unsafeCSS(DefaultColor3)});
                letter-spacing: 0.025em;
                font-size: 14px;
                margin: 20px 0 10px;
            }

            .mdc-list-group__subheader {
                margin: 20px 0 0 16px;
            }
        `;
    }
    
    constructor() {
        super();
        this.addEventListener(OrAssetTreeSelectionEvent.NAME, (event: OrAssetTreeSelectionEvent) => {
            this.parent = event.detail.newNodes[0].asset;
        });
    }

    protected render() {

        const mapDescriptors: (descriptors: (AssetDescriptor | AgentDescriptor)[]) => ListItem[] =
            (descriptors) =>
                descriptors.map((descriptor) => {
                    return {
                        styleMap: {
                            "--or-icon-fill": descriptor.colour ? "#" + descriptor.colour : "unset"
                        },
                        icon: descriptor.icon,
                        text: Util.getAssetTypeLabel(descriptor),
                        value: descriptor.name!,
                        data: descriptor
                    }
                }).sort(Util.sortByString((listItem) => listItem.text));

        const agentItems = mapDescriptors(this.agentTypes);
        const assetItems = mapDescriptors(this.assetTypes);
        const lists: ListGroupItem[] = [];

        if (agentItems.length > 0) {
            lists.push(
                {
                    heading: i18next.t("agents"),
                    list: html`<or-mwc-list @or-mwc-list-changed="${(evt: OrMwcListChangedEvent) => {if (evt.detail.length === 1) this.onTypeChanged(true, evt.detail[0] as ListItem); }}" .listItems="${agentItems}" id="agent-list"></or-mwc-list>`
                }
            );
        }
        if (assetItems.length > 0) {
            lists.push(
                {
                    heading: i18next.t("assets"),
                    list: html`<or-mwc-list @or-mwc-list-changed="${(evt: OrMwcListChangedEvent) => {if (evt.detail.length === 1) this.onTypeChanged(false, evt.detail[0] as ListItem); }}" .listItems="${assetItems}" id="asset-list"></or-mwc-list>`
                }
            );
        }

        const parentStr = this.parent ? this.parent.name + " (" + this.parent.id + ")" : i18next.t("none");

        return html`
            <div class="col">
<<<<<<< HEAD
=======
                <div id="name-wrapper">
                    <or-mwc-input id="name-input" .type="${InputType.TEXT}" min="1" max="1023" comfortable required outlined .label="${i18next.t("name")}" .value="${this.name}" @or-mwc-input-changed="${(e: OrInputChangedEvent) => this.onNameChanged(e.detail.value)}"></or-mwc-input>
                    <or-mwc-input id="parent" .type="${InputType.TEXT}" comfortable readonly outlined .label="${i18next.t("parent")}" .value="${parentStr}" @click="${() => this._onToggleParentAssetSelector()}"></or-mwc-input>
                    <or-mwc-input id="toggle-parent-selector" icon="pencil" type="${InputType.BUTTON}" @click="${() => this._onToggleParentAssetSelector()}" title="Edit parent"></or-mwc-input>
                    <or-mwc-input id="remove-parent" ?disabled="${!this.parent}" type="${InputType.BUTTON}" icon="close" @click="${() => this._onDeselectClicked()}" title="Remove parent"></or-mwc-input>
                </div>
>>>>>>> 81c09144
                <form id="mdc-dialog-form-add" class="row">
                    <div id="type-list" class="col">
                        ${createListGroup(lists)}
                    </div>
                    <div id="asset-type-option-container" class="col">
                        ${!this.selectedType 
                        ? html`` 
                        : this.getTypeTemplate(this.selectedType, parentStr)}
                    </div>
                    ${!this.showParentAssetSelector
                        ? html``
                        : html`<or-asset-tree id="parent-selector" class="col" .showDeselectBtn="${false}" .showSortBtn="${false}" selectedNodes readonly></or-asset-tree>`
                    }
                </form>
            </div>
        `;
    }

    protected getTypeTemplate(descriptor: AgentDescriptor | AssetDescriptor, parentStr: string) {

        if (!descriptor.name) {
            return false;
        }
        
        const assetTypeInfo = AssetModelUtil.getAssetTypeInfo(descriptor.name),
            attributes: AttributeDescriptor[] | undefined = assetTypeInfo?.attributeDescriptors?.filter(e => !e.optional),
            optionalAttributes: AttributeDescriptor[] | undefined = assetTypeInfo?.attributeDescriptors?.filter(e => !!e.optional);

        return html`
            <div id="type-title">
                <or-icon style="--or-icon-fill: ${descriptor.colour ? "#" + descriptor.colour : "unset"}" id="type-icon" .icon="${descriptor.icon}"></or-icon>
                <or-translate id="type-description" .value="${Util.getAssetTypeLabel(descriptor)}"></or-translate>
            </div>
            <div id="name-wrapper">
                <or-mwc-input id="name-input" .type="${InputType.TEXT}" min="1" max="1023" required .label="${i18next.t("name")}" .value="${this.name}" @or-mwc-input-changed="${(e: OrInputChangedEvent) => this.onNameChanged(e.detail.value)}"></or-mwc-input>
                <div id="parent-wrapper">
                    <or-mwc-input id="parent" .type="${InputType.TEXT}" readonly .label="${i18next.t("parent")}" .value="${parentStr}" @click="${() => this._onToggleParentAssetSelector()}"></or-mwc-input>
                    <or-mwc-input id="toggle-parent-selector" icon="pencil" type="${InputType.BUTTON}" @click="${() => this._onToggleParentAssetSelector()}"></or-mwc-input>
                    <or-mwc-input id="remove-parent" ?disabled="${!this.parent}" type="${InputType.BUTTON}" icon="close" @click="${() => this._onDeselectClicked()}"></or-mwc-input>
                </div>
            </div>
            
            ${!attributes
                ? html``
                : html`
                    <div>
                        <div class="heading">${i18next.t("attribute_plural")}</div>
                        <div style="display: grid">
                            ${attributes.sort(Util.sortByString((attribute) => attribute.name!))
                                .map(attribute => html`
                                    <or-mwc-input .type="${InputType.CHECKBOX}" .label="${Util.getAttributeLabel(undefined, attribute, undefined, true)}"
                                                  .disabled="${true}" .value="${true}"></or-mwc-input>
                            `)}
                        </div>
                    `}

            ${!optionalAttributes
                ? html``
                : html`
                    <div>
                        <div class="heading">${i18next.t("optional_attributes")}</div>
                        <div style="display: grid">
                            ${optionalAttributes.sort(Util.sortByString((attribute) => attribute.name!))
                                .map(attribute => html`
                                    <or-mwc-input .type="${InputType.CHECKBOX}" .label="${Util.getAttributeLabel(undefined, attribute, undefined, true)}"
                                                  .value="${this.selectedAttributes.find((selected) => selected === attribute)}"
                                                  @or-mwc-input-changed="${(evt: OrInputChangedEvent) => evt.detail.value ? this.selectedAttributes.push(attribute) : this.selectedAttributes.splice(this.selectedAttributes.findIndex((s) => s === attribute), 1)}"></or-mwc-input>
                            `)}
                        </div>
                    </div>
                `} 
        `;
    }

    protected onNameChanged(name: string) {
        this.name = name;
        this.onModified();
    }

    protected onTypeChanged(isAgent: boolean, listItem: ListItem) {
        this.selectedType = listItem.data as AssetDescriptor | AgentDescriptor;

        // Deselect other list selection
        const otherList = isAgent ? this.assetList : this.agentList;
        if (otherList) {
            otherList.values = undefined;
        }
        this.onModified();
    };

    protected onModified() {
        this.dispatchEvent(new OrAddChangedEvent({
            name: this.name,
            descriptor: this.selectedType
        }));
    }

    protected _onToggleParentAssetSelector(): void {
        this.showParentAssetSelector = !this.showParentAssetSelector; 
    }

    protected _onDeselectClicked() {
        this.parent = undefined;
    }
}<|MERGE_RESOLUTION|>--- conflicted
+++ resolved
@@ -218,15 +218,12 @@
 
         return html`
             <div class="col">
-<<<<<<< HEAD
-=======
                 <div id="name-wrapper">
                     <or-mwc-input id="name-input" .type="${InputType.TEXT}" min="1" max="1023" comfortable required outlined .label="${i18next.t("name")}" .value="${this.name}" @or-mwc-input-changed="${(e: OrInputChangedEvent) => this.onNameChanged(e.detail.value)}"></or-mwc-input>
                     <or-mwc-input id="parent" .type="${InputType.TEXT}" comfortable readonly outlined .label="${i18next.t("parent")}" .value="${parentStr}" @click="${() => this._onToggleParentAssetSelector()}"></or-mwc-input>
                     <or-mwc-input id="toggle-parent-selector" icon="pencil" type="${InputType.BUTTON}" @click="${() => this._onToggleParentAssetSelector()}" title="Edit parent"></or-mwc-input>
                     <or-mwc-input id="remove-parent" ?disabled="${!this.parent}" type="${InputType.BUTTON}" icon="close" @click="${() => this._onDeselectClicked()}" title="Remove parent"></or-mwc-input>
                 </div>
->>>>>>> 81c09144
                 <form id="mdc-dialog-form-add" class="row">
                     <div id="type-list" class="col">
                         ${createListGroup(lists)}
