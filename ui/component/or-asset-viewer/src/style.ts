--- conflicted
+++ resolved
@@ -1,5 +1,5 @@
 import {css, unsafeCSS} from "lit";
-import {DefaultColor1, DefaultColor2, DefaultColor3, DefaultColor5, DefaultColor4, DefaultHeaderHeight} from "@openremote/core";
+import {DefaultColor1, DefaultColor2, DefaultColor3, DefaultColor5, DefaultColor4, DefaultColor6, DefaultHeaderHeight} from "@openremote/core";
 
 // language=CSS
 export const panelStyles = css`
@@ -47,6 +47,14 @@
 
     .panel-content > :last-child {
         margin-bottom: 0;
+    }
+
+    @media screen and (max-width: 767px) {
+        .panel {
+            border-radius: 0;
+            border-right: none;
+            border-left: none;
+        }
     }
 `;
 
@@ -62,6 +70,7 @@
         --internal-or-asset-viewer-panel-color: var(--or-asset-viewer-panel-color, var(--or-app-color1, ${unsafeCSS(DefaultColor1)}));
         --internal-or-asset-viewer-line-color: var(--or-asset-viewer-line-color, var(--or-app-color5, ${unsafeCSS(DefaultColor5)}));
         --internal-or-asset-viewer-button-color: var(--or-asset-viewer-button-color, var(--or-app-color4, ${unsafeCSS(DefaultColor4)}));
+        --internal-or-asset-viewer-error-color: var(--or-asset-viewer-error-color, var(--or-app-color6, ${unsafeCSS(DefaultColor6)}));
         --internal-or-header-height: var(--or-header-height, ${unsafeCSS(DefaultHeaderHeight)});
                 
         height: 100%;
@@ -172,18 +181,15 @@
     }
 
     #error-wrapper {
-        color: red;
-        flex: 1;
-        display: flex;
-        align-items: center;
-    }
-    
-    #error-wrapper > span {
-        margin: auto;
-    }
-
-    #error-wrapper or-icon {
-        margin-right: 5px;
+        color: var(--internal-or-asset-viewer-error-color);
+    }
+
+    #error-wrapper > * {
+        vertical-align: middle;
+    }
+
+    #error-wrapper or-translate {
+        margin-left: 5px;
     }
    
     #created-time {
@@ -231,8 +237,7 @@
         display: none;
         cursor: pointer;
     }
-<<<<<<< HEAD
-
+    
     @media screen and (max-width: 1200px) {
         #name-input {
             width: 150px;
@@ -266,10 +271,6 @@
     }
 
     @media screen and (max-width: 767px) {
-=======
-    
-    @media screen and (max-width: 769px) {
->>>>>>> b5f90b55
         #wrapper {
             position: absolute;
             left: 0;
@@ -286,13 +287,11 @@
         
         #asset-header {
             grid-area: auto!important;
-            padding: 15px;
-        }
-
-        .panel {
-            border-radius: 0;
-            border-right: none;
-            border-left: none;
+            padding: 15px 15px 5px;
+        }
+
+        #name-input {
+            width: auto;
         }
 
         #view-container {
