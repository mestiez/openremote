--- conflicted
+++ resolved
@@ -333,218 +333,4 @@
         }
         this.dispatchEvent(new OrMwcDialogClosedEvent(action));
     }
-<<<<<<< HEAD
-}
-
-export type AddAttrRefsEventDetail = {
-    selectedAttributes?: AttributeRef[];
-}
-export class OrAttributeRefsAddRequestEvent extends CustomEvent<Util.RequestEventDetail<AddAttrRefsEventDetail>> {
-
-    public static readonly NAME = "or-attribute-refs-request-add";
-
-    constructor(detail: AddAttrRefsEventDetail) {
-        super(OrAttributeRefsAddRequestEvent.NAME, {
-            bubbles: true,
-            composed: true,
-            detail: {
-                allow: true,
-                detail: detail
-            }
-        });
-    }
-}
-export class OrAddAttributeRefsEvent extends CustomEvent<AddAttrRefsEventDetail> {
-
-    public static readonly NAME = "or-attribute-refs-add";
-
-    constructor(detail: AddAttrRefsEventDetail) {
-        super(OrAddAttributeRefsEvent.NAME, {
-            bubbles: true,
-            composed: true,
-            detail: detail
-        });
-    }
-}
-
-@customElement("or-mwc-attribute-selector")
-export class OrMwcAttributeSelector extends OrMwcDialog {
-
-    public selectedAsset?: Asset;
-
-    private assetAttributes: Attribute<any>[] = []; // to display attributes that belong to selected asset
-    
-    @property({type: Boolean})
-    public showOnlyDatapointAttrs?: boolean = false;
-    
-    @property({type: Boolean})
-    public showOnlyRuleStateAttrs?: boolean = false;
-
-    @property({type: Array, attribute: false})
-    public selectedAttributes: AttributeRef[] = [];
-
-    @property({type: Boolean})
-    public multiSelect?: boolean = false;
-    
-    constructor() {
-        super();
-        
-        this.dialogTitle = 'Add attributes';
-        this.dismissAction = null;
-
-        this.styles = `
-            .attributes-header {
-                line-height: 48px;
-                padding: 0 15px;
-                background-color: ${unsafeCSS(DefaultColor2)};
-                font-weight: bold;
-                border-bottom: 1px solid ${unsafeCSS(DefaultColor2)};
-            }
-            footer.mdc-dialog__actions {
-                border-top: 1px solid ${unsafeCSS(DefaultColor5)};
-            }
-            #header {
-                background-color: ${unsafeCSS(DefaultColor4)} !important;
-            }
-            #dialog-content {
-                padding: 0;
-            }
-        `;
-        
-        this.reRenderDialog();
-
-    }
-    
-    protected setDialogActions(): void {
-        this.dialogActions = [
-            {
-                actionName: "cancel",
-                content: i18next.t("cancel")
-            },
-            {
-                actionName: "add",
-                content: html`<or-mwc-input id="add-btn" class="button" .type="${InputType.BUTTON}" label="${i18next.t("add")}" ?disabled="${!this.selectedAttributes.length || !this.selectedAsset}"></or-mwc-input>`,
-                action: () => {
-
-                    if (!this.selectedAttributes.length) {
-                        return;
-                    }
-                    
-                    const detail: AddAttrRefsEventDetail = {
-                        selectedAttributes: this.selectedAttributes
-                    };
-                    Util.dispatchCancellableEvent(this, new OrAttributeRefsAddRequestEvent(detail))
-                        .then((detail) => {
-                            if (detail.allow) {
-                                this.dispatchEvent(new OrAddAttributeRefsEvent(detail.detail));
-                            }
-                        });
-                }
-            }
-        ];
-    }
-    
-    protected setDialogContent(): void {
-    
-        const listItems: ListItem[] = this.assetAttributes.map((attribute: Attribute<any>) => {
-            return {
-                text: Util.getAttributeLabel(undefined, attribute, undefined, true),
-                value: attribute.name
-            } as ListItem
-        });
-        
-        this.dialogContent = html`
-            <div class="row" style="display: flex;height: 600px;width: 800px;">
-                <div class="col" style="width: 260px;overflow: auto;">
-                    <or-asset-tree id="chart-asset-tree" readonly
-                                    @or-asset-tree-request-selection="${(event: CustomEvent) => this._onAssetSelectionChanged(event)}"
-                                    @or-asset-tree-request-delete="${() => this._onAssetSelectionDeleted()}"></or-asset-tree>
-                </div>
-                <div class="col" style="flex: 1 1 auto;width: 260px;overflow: auto;">
-                ${this.selectedAsset && listItems.length > 0 ? html`
-                    <div class="attributes-header">
-                        <or-translate value="attribute_plural"></or-translate>
-                    </div>
-                    ${this.multiSelect
-                        ?
-                            html`<div style="display: grid">
-                                <or-mwc-list 
-                                        id="attribute-selector" .type="${ListType.MULTI_CHECKBOX}" .listItems="${listItems}"
-                                        .values="${this.selectedAttributes.map(e => e.id === this.selectedAsset!.id && e.name!)}"
-                                        @or-mwc-list-changed="${(ev: OrMwcListChangedEvent) => this._addRemoveAttrs(ev)}"></or-mwc-list>
-                            </div>`
-                        :
-                            html`<or-mwc-input id="attribute-selector"
-                                    style="display:flex;"
-                                    .label="${i18next.t("attribute")}"
-                                    .type="${InputType.LIST}"
-                                    .options="${listItems.map(item => ([item.value, item.text]))}"
-                                    @or-mwc-input-changed="${(ev: OrInputChangedEvent) => {
-                                        this.selectedAttributes = [{id: this.selectedAsset!.id, name: ev.detail.value}]; 
-                                        this.reRenderDialog()}
-                                    }"></or-mwc-input>`
-                    }
-                ` : html`<div style="display: flex;align-items: center;text-align: center;height: 100%;"><span style="width:100%"><or-translate value="selectAssetOnTheLeft"></or-translate></span></div>`}
-                </div>
-        `;
-    }
-    
-    protected reRenderDialog(): void {
-        this.setDialogContent();
-        this.setDialogActions();
-    }
-    
-    protected _addRemoveAttrs(event: OrMwcListChangedEvent) {
-        this.selectedAttributes = this.selectedAttributes
-            .filter(e => e.id !== this.selectedAsset!.id)
-            .concat(event.detail.map(e => ({id: this.selectedAsset!.id, name: e.value}) as AttributeRef))
-        
-        this.reRenderDialog();
-    }
-
-    protected _getAttributeOptions() {
-        if (!this.selectedAsset || !this.selectedAsset.type) {
-            this.reRenderDialog();
-            return;
-        }
-
-        manager.rest.api.AssetResource.get(this.selectedAsset.id!)
-            .then(result => {
-                this.assetAttributes = Object.values(result.data.attributes!) as Attribute<any>[];
-                if (this.showOnlyDatapointAttrs) {
-                    this.assetAttributes = this.assetAttributes
-                        .filter(e => e.meta && (e.meta[WellknownMetaItems.STOREDATAPOINTS] || e.meta[WellknownMetaItems.AGENTLINK]));
-                }else if (this.showOnlyRuleStateAttrs) {
-                    this.assetAttributes = this.assetAttributes
-                        .filter(e => e.meta && (e.meta[WellknownMetaItems.RULESTATE]));
-                }
-                this.reRenderDialog();
-            });
-
-    }
-
-    protected async _onAssetSelectionChanged(event: CustomEvent) {
-        if (!event.detail.detail.newNodes.length) {
-            this._onAssetSelectionDeleted();
-        } else {
-            const assetEvent: AssetEvent = await manager.events!.sendEventWithReply({
-                event: {
-                    eventType: "read-asset",
-                    assetId: event.detail.detail.newNodes[0].asset.id
-                }
-            });
-            this.selectedAsset = assetEvent.asset;
-        }
-
-        this._getAttributeOptions();
-    }
-    
-    protected _onAssetSelectionDeleted() {
-        this.selectedAsset = undefined;
-        this.assetAttributes = [];
-        this._getAttributeOptions();
-    }
-
-=======
->>>>>>> ca91a058
 }