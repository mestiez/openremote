import { LitElement, html, css, TemplateResult } from "lit";
import {customElement, property} from "lit/decorators.js";
<<<<<<< HEAD
import { Node, PickerType, AttributeInternalValue, AssetState, WellknownMetaItems, Asset, NodeDataType, AttributeRef } from "@openremote/model";
=======
import { Node, PickerType, AttributeInternalValue, Asset, NodeDataType, AttributeRef } from "@openremote/model";
>>>>>>> ca91a058
import { nodeConverter } from "../converters/node-converter";
import { InputType, OrInputChangedEvent } from "@openremote/or-mwc-components/or-mwc-input";
import rest from "@openremote/rest";
import "@openremote/or-asset-tree";
import { ResizeObserver } from "resize-observer";
import { project } from "./flow-editor";
import { NodeUtilities } from "../node-structure";
import { translate, i18next } from "@openremote/or-translate";
import { PickerStyle } from "../styles/picker-styles";
import { AssetModelUtil, Util } from "@openremote/core";
<<<<<<< HEAD
import { OrMwcAttributeSelector } from "@openremote/or-mwc-components/or-mwc-dialog";
import { OrAddAttributeRefsEvent } from "@openremote/or-mwc-components/or-mwc-dialog";
=======
import { OrAttributePicker, OrAttributePickerPickedEvent } from "@openremote/or-attribute-picker";
import { showDialog } from "@openremote/or-mwc-components/or-mwc-dialog";
>>>>>>> ca91a058

@customElement("internal-picker")
export class InternalPicker extends translate(i18next)(LitElement) {
    @property({ converter: nodeConverter, reflect: true }) public node!: Node;
    @property({ type: Number, reflect: true }) public internalIndex!: number;

    @property({ type: Object }) private selectedAsset!: Asset;

    private resizeObserver!: ResizeObserver;

    constructor() {
        super();
    }

    public get internal() {
        return this.node.internals![this.internalIndex];
    }

    public static get styles() {
        return [css`
            :host{
                padding: 0;
                margin: 0;
                display: flex;
                flex-direction: column;
            }`,
            PickerStyle];
    }

    protected firstUpdated() {
        this.addEventListener("contextmenu", (e) => e.stopPropagation());
        this.addEventListener("mousedown", (e) => {
            project.createUndoSnapshot();
            return project.notifyChange();
        });
        this.resizeObserver = new ResizeObserver((a, b) => {
            const rect = a[0]!.contentRect;
            this.node.size = { x: rect.width - 20, y: rect.height - 20 };
        });
        this.resizeObserver.observe(this);
    }

    protected render() {
        switch (this.internal.picker!.type) {
            case PickerType.ASSET_ATTRIBUTE:
                if (this.internal.value && !this.selectedAsset)
                {
                    this.setSelectedAssetFromInternalValue();
                }
                return this.assetAttributeInput;
            case PickerType.COLOR:
                return this.colorInput;
            case PickerType.DOUBLE_DROPDOWN:
                return this.doubleDropdownInput;
            case PickerType.CHECKBOX:
                return this.checkBoxInput;
            case PickerType.DROPDOWN:
                return this.dropdownInput;
            case PickerType.MULTILINE:
                return this.multilineInput;
            case PickerType.NUMBER:
                return this.numberInput;
            case PickerType.TEXT:
                return this.textInput;
            default:
                return html`unimplemented picker`;
        }
    }

    private async setSocketTypeDynamically(value: AttributeInternalValue) {
        const results = (await rest.api.AssetResource.queryAssets({
            ids: [value.assetId!],
            select: {
                excludeParentInfo: true,
                excludePath: true,
                attributes: [
                    value.attributeName!
                ]
            }
        })).data;

        const socket = this.node.outputs![0] || this.node.inputs![0];
        socket.type = NodeDataType.ANY;
        if (results == null) { return; }
        if (results[0] == null) { return; }
        if (results[0].attributes == null) { return; }
        try {
            const relevantAttribute = results[0].attributes[value.attributeName!];
            const descriptors = AssetModelUtil.getValueDescriptors();
            const relevantDescriptor = descriptors.find((c) => c.name === relevantAttribute.type);
            socket.type = NodeUtilities.convertValueTypeToSocketType(relevantDescriptor!);
        } catch (e) {
            console.error(e);
        }
    }

    private async setSelectedAssetFromInternalValue(){
        const response = await rest.api.AssetResource.queryAssets({
            ids: [this.internal.value.assetId],
            select: {
                excludeParentInfo: true,
                excludePath: true
            }
        });

        if (response.data.length === 0) {
            console.warn(`Asset with id ${this.internal.value.assetId} is missing`);
            return;
        }
        this.selectedAsset = response.data[0];
    }

    private get assetAttributeInput(): TemplateResult {

        const openDialog = () => {
            let _selectedAttributes : AttributeRef[] = [];
            let val = this.node.internals![this.internalIndex].value;
            if (val){
                _selectedAttributes = [{
                    id: val.assetId,
                    name: val.attributeName
                }];
            }

<<<<<<< HEAD
            const hostElement = document.body;
            const dialog = new OrMwcAttributeSelector();
            dialog.showOnlyRuleStateAttrs = true;
            dialog.showOnlyDatapointAttrs = false;
            dialog.multiSelect = false;
            dialog.selectedAttributes = _selectedAttributes;
            dialog.isOpen = true;
            dialog.addEventListener(OrAddAttributeRefsEvent.NAME, async (ev: any) => {
                const value: AttributeInternalValue = {
                    assetId: ev.detail.selectedAttributes[0].id,
                    attributeName: ev.detail.selectedAttributes[0].name
=======
            const dialog = showDialog(new OrAttributePicker()
                .setShowOnlyRuleStateAttrs(true)
                .setShowOnlyDatapointAttrs(false)
                .setMultiSelect(false)
                .setSelectedAttributes(_selectedAttributes));

            dialog.addEventListener(OrAttributePickerPickedEvent.NAME, async (ev: OrAttributePickerPickedEvent) => {
                const value: AttributeInternalValue = {
                    assetId: ev.detail[0].id,
                    attributeName: ev.detail[0].name
>>>>>>> ca91a058
                };
                await this.setSocketTypeDynamically(value);
                this.setValue(value);
                await this.setSelectedAssetFromInternalValue();
            });
<<<<<<< HEAD
    
            hostElement.append(dialog);
=======
>>>>>>> ca91a058
        };

        let selectedAttrLabel = '?';
        if (this.selectedAsset && this.selectedAsset.attributes && this.internal?.value?.attributeName)
        {
            const attrName = this.internal?.value?.attributeName;
            const attributeDescriptor = AssetModelUtil.getAttributeDescriptor(attrName, this.selectedAsset.type!);
            let attr = this.selectedAsset.attributes[attrName];
            if (attr)
                selectedAttrLabel = Util.getAttributeLabel(attr, attributeDescriptor, this.selectedAsset.type!, true)
        }

        return html`
        ${(this.selectedAsset ? html`<span class="attribute-label">${selectedAttrLabel}</span>` : null)}
        <or-mwc-input class="button" .type="${InputType.BUTTON}" label="${i18next.t("attribute")}" icon="format-list-bulleted-square" @click="${() => openDialog()}"></or-mwc-input>
        `;
    }

    private get colorInput(): TemplateResult {
        return html`<or-mwc-input type="color"></or-mwc-input>`; // looks strange
    }

    private get doubleDropdownInput(): TemplateResult {
        return html`unimplemented`;
    }

    private get dropdownInput(): TemplateResult {
        return html`<writable-dropdown @input="${(e: any) => this.setValue(e.target.value)}" .value="${this.internal.value}" .options="${this.internal.picker!.options}">
        </writable-dropdown>`;
    }

    private get checkBoxInput(): TemplateResult {
        return html`<input type="checkbox" ?checked="${this.internal.value || false}" @input="${(e: any) => this.setValue(e.target.checked)}"/>`;
        return html`<or-mwc-input type="checkbox" 
        @or-mwc-input-changed="${(e: OrInputChangedEvent) => {
                this.setValue(e.detail.value);
            }}"></or-mwc-input>`;
    }

    private get multilineInput(): TemplateResult {
        const sizeString = this.node.size ? `width:${this.node.size.x}px; height:${this.node.size.y}px` : ``;
        return html`<textarea @wheel="${(e: any) => {
            if (e.target.clientHeight < e.target.scrollHeight) {
                return e.stopPropagation();
            }
        }}" style="${sizeString}" @input="${(e: any) => this.setValue(e.target.value)}" placeholder="${this.internal.name!}">${this.internal.value || ""}</textarea>`;
    }

    private get numberInput(): TemplateResult {
        return html`<input @wheel="${(e: any) => {
            if (e.target === this.shadowRoot!.activeElement) {
                return e.stopPropagation();
            }
        }}" @input="${(e: any) => this.setValue(parseFloat(e.target.value))}" value="${this.internal.value || 0}" type="number" placeholder="${this.internal.name!}"/>`;
    }

    private get textInput(): TemplateResult {
        return html`<input @input="${(e: any) => this.setValue(e.target.value)}" value="${this.internal.value || ""}" type="text" placeholder="${this.internal.name!}"/>`;
    }

    private setValue(value: any) {
        this.node.internals![this.internalIndex].value = value;
        this.onPicked();
    }

    private async onPicked() {
        await this.updateComplete;
        this.dispatchEvent(new CustomEvent("picked"));
    }
}<|MERGE_RESOLUTION|>--- conflicted
+++ resolved
@@ -1,10 +1,6 @@
 import { LitElement, html, css, TemplateResult } from "lit";
 import {customElement, property} from "lit/decorators.js";
-<<<<<<< HEAD
-import { Node, PickerType, AttributeInternalValue, AssetState, WellknownMetaItems, Asset, NodeDataType, AttributeRef } from "@openremote/model";
-=======
 import { Node, PickerType, AttributeInternalValue, Asset, NodeDataType, AttributeRef } from "@openremote/model";
->>>>>>> ca91a058
 import { nodeConverter } from "../converters/node-converter";
 import { InputType, OrInputChangedEvent } from "@openremote/or-mwc-components/or-mwc-input";
 import rest from "@openremote/rest";
@@ -15,13 +11,8 @@
 import { translate, i18next } from "@openremote/or-translate";
 import { PickerStyle } from "../styles/picker-styles";
 import { AssetModelUtil, Util } from "@openremote/core";
-<<<<<<< HEAD
-import { OrMwcAttributeSelector } from "@openremote/or-mwc-components/or-mwc-dialog";
-import { OrAddAttributeRefsEvent } from "@openremote/or-mwc-components/or-mwc-dialog";
-=======
 import { OrAttributePicker, OrAttributePickerPickedEvent } from "@openremote/or-attribute-picker";
 import { showDialog } from "@openremote/or-mwc-components/or-mwc-dialog";
->>>>>>> ca91a058
 
 @customElement("internal-picker")
 export class InternalPicker extends translate(i18next)(LitElement) {
@@ -146,19 +137,6 @@
                 }];
             }
 
-<<<<<<< HEAD
-            const hostElement = document.body;
-            const dialog = new OrMwcAttributeSelector();
-            dialog.showOnlyRuleStateAttrs = true;
-            dialog.showOnlyDatapointAttrs = false;
-            dialog.multiSelect = false;
-            dialog.selectedAttributes = _selectedAttributes;
-            dialog.isOpen = true;
-            dialog.addEventListener(OrAddAttributeRefsEvent.NAME, async (ev: any) => {
-                const value: AttributeInternalValue = {
-                    assetId: ev.detail.selectedAttributes[0].id,
-                    attributeName: ev.detail.selectedAttributes[0].name
-=======
             const dialog = showDialog(new OrAttributePicker()
                 .setShowOnlyRuleStateAttrs(true)
                 .setShowOnlyDatapointAttrs(false)
@@ -169,17 +147,11 @@
                 const value: AttributeInternalValue = {
                     assetId: ev.detail[0].id,
                     attributeName: ev.detail[0].name
->>>>>>> ca91a058
                 };
                 await this.setSocketTypeDynamically(value);
                 this.setValue(value);
                 await this.setSelectedAssetFromInternalValue();
             });
-<<<<<<< HEAD
-    
-            hostElement.append(dialog);
-=======
->>>>>>> ca91a058
         };
 
         let selectedAttrLabel = '?';
